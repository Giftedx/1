--- conflicted
+++ resolved
@@ -1,12 +1,3 @@
-<<<<<<< HEAD
-# Media Bot Production-grade System
-=======
-# Welcome to AI Toolkit for VS Code
-AI Toolkit for VS Code brings together various models from Azure AI Studio Catalog and other catalogs like Hugging Face. The toolkit streamlines the common development tasks for building AI apps with generative AI tools and models through:
-- Get started with model discovery and playground.
-- Model fine-tuning and inference using local computing resources.
-- **[Private Preview]** One-click provisioning for Azure Container Apps to run model fine-tuning and inference in the cloud.
->>>>>>> 1f9f8339
 
 Now let's jump into your AI app development:
 
